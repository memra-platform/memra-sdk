[build-system]
requires = ["setuptools>=64.0", "wheel"]
build-backend = "setuptools.build_meta"

[project]
name = "memra"
<<<<<<< HEAD
version = "0.2.4"
=======
version = "0.2.15"
>>>>>>> 36ae6eff
description = "Declarative framework for enterprise workflows with MCP integration - Client SDK"
readme = "README.md"
license = {text = "MIT"}
authors = [
    {name = "Memra", email = "support@memra.com"}
]
classifiers = [
    "Development Status :: 3 - Alpha",
    "Intended Audience :: Developers",
    "License :: OSI Approved :: MIT License",
    "Operating System :: OS Independent",
    "Programming Language :: Python :: 3",
    "Programming Language :: Python :: 3.8",
    "Programming Language :: Python :: 3.9",
    "Programming Language :: Python :: 3.10",
    "Programming Language :: Python :: 3.11",
]
requires-python = ">=3.8"
dependencies = [
    "pydantic>=1.8.0",
    "httpx>=0.24.0",
    "typing-extensions>=4.0.0",
    "aiohttp>=3.8.0",
    "aiohttp-cors>=0.7.0",
]

[project.optional-dependencies]
dev = [
    "pytest>=6.0",
    "pytest-asyncio",
    "black",
    "flake8",
]
mcp = [
    "psycopg2-binary>=2.9.0",
]

[project.urls]
Homepage = "https://memra.co"
Repository = "https://github.com/memra-platform/memra-sdk"

[project.scripts]
memra = "memra.cli:main"

[tool.setuptools.packages.find]
include = ["memra", "memra.*"]

[tool.setuptools.package-data]
memra = [
    "demos/etl_invoice_processing/*.py",
    "demos/etl_invoice_processing/data/*",
    "demos/etl_invoice_processing/data/invoices/*.PDF",
] <|MERGE_RESOLUTION|>--- conflicted
+++ resolved
@@ -4,11 +4,7 @@
 
 [project]
 name = "memra"
-<<<<<<< HEAD
-version = "0.2.4"
-=======
 version = "0.2.15"
->>>>>>> 36ae6eff
 description = "Declarative framework for enterprise workflows with MCP integration - Client SDK"
 readme = "README.md"
 license = {text = "MIT"}
