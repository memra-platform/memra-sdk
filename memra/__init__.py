"""
Memra SDK - Declarative AI Workflows

A framework for building AI-powered business workflows using a declarative approach.
Think of it as "Kubernetes for business logic" where agents are the pods and 
departments are the deployments.
"""

<<<<<<< HEAD
__version__ = "0.2.4"
=======
__version__ = "0.2.12"
>>>>>>> 36ae6eff

# Core imports
from .models import Agent, Department, Tool, LLM
from .execution import ExecutionEngine
from .discovery_client import check_api_health, get_api_status

# Make key classes available at package level
__all__ = [
    "Agent",
    "Department", 
    "Tool",
    "LLM",
    "ExecutionEngine",
    "check_api_health",
    "get_api_status",
    "__version__"
]

# Optional: Add version check for compatibility
import sys
if sys.version_info < (3, 8):
    raise RuntimeError("Memra requires Python 3.8 or higher")

# CLI functionality
def demo():
    """Run the ETL invoice processing demo"""
    from .cli import run_demo
    run_demo()

if __name__ == "__main__":
    import sys
    if len(sys.argv) > 1 and sys.argv[1] == "demo":
        demo()
    else:
        print("Usage: python -m memra demo")
        print("Or: memra demo") <|MERGE_RESOLUTION|>--- conflicted
+++ resolved
@@ -6,11 +6,7 @@
 departments are the deployments.
 """
 
-<<<<<<< HEAD
-__version__ = "0.2.4"
-=======
-__version__ = "0.2.12"
->>>>>>> 36ae6eff
+__version__ = "0.2.15"
 
 # Core imports
 from .models import Agent, Department, Tool, LLM
