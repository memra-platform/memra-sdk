--- conflicted
+++ resolved
@@ -5,11 +5,7 @@
 
 setup(
     name="memra",
-<<<<<<< HEAD
-    version="0.2.4",
-=======
     version="0.2.15",
->>>>>>> 36ae6eff
     author="Memra",
     author_email="support@memra.com",
     description="Declarative framework for enterprise workflows with MCP integration - Client SDK",
